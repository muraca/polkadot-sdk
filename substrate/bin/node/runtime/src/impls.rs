// This file is part of Substrate.

// Copyright (C) Parity Technologies (UK) Ltd.
// SPDX-License-Identifier: Apache-2.0

// Licensed under the Apache License, Version 2.0 (the "License");
// you may not use this file except in compliance with the License.
// You may obtain a copy of the License at
//
// 	http://www.apache.org/licenses/LICENSE-2.0
//
// Unless required by applicable law or agreed to in writing, software
// distributed under the License is distributed on an "AS IS" BASIS,
// WITHOUT WARRANTIES OR CONDITIONS OF ANY KIND, either express or implied.
// See the License for the specific language governing permissions and
// limitations under the License.

//! Some configurable implementations as associated type for the substrate runtime.

use frame_support::{
	pallet_prelude::*,
	traits::{
		fungibles::{Balanced, Credit},
		Currency, OnUnbalanced,
	},
};
use pallet_alliance::{IdentityVerifier, ProposalIndex, ProposalProvider};
use pallet_asset_tx_payment::HandleCredit;
use pallet_identity::legacy::IdentityField;
use sp_std::prelude::*;

use crate::{
	AccountId, AllianceCollective, AllianceMotion, Assets, Authorship, Balances, Hash,
	NegativeImbalance, Runtime, RuntimeCall,
};

pub struct Author;
impl OnUnbalanced<NegativeImbalance> for Author {
	fn on_nonzero_unbalanced(amount: NegativeImbalance) {
		if let Some(author) = Authorship::author() {
			Balances::resolve_creating(&author, amount);
		}
	}
}

/// A `HandleCredit` implementation that naively transfers the fees to the block author.
/// Will drop and burn the assets in case the transfer fails.
pub struct CreditToBlockAuthor;
impl HandleCredit<AccountId, Assets> for CreditToBlockAuthor {
	fn handle_credit(credit: Credit<AccountId, Assets>) {
		if let Some(author) = pallet_authorship::Pallet::<Runtime>::author() {
			// Drop the result which will trigger the `OnDrop` of the imbalance in case of error.
			let _ = Assets::resolve(&author, credit);
		}
	}
}

pub struct AllianceIdentityVerifier;
impl IdentityVerifier<AccountId> for AllianceIdentityVerifier {
	fn has_required_identities(who: &AccountId) -> bool {
		crate::Identity::has_identity(who, (IdentityField::Display | IdentityField::Web).bits())
	}

	fn has_good_judgement(who: &AccountId) -> bool {
		use pallet_identity::Judgement;
		crate::Identity::identity(who)
			.map(|(registration, _)| registration.judgements)
			.map_or(false, |judgements| {
				judgements
					.iter()
					.any(|(_, j)| matches!(j, Judgement::KnownGood | Judgement::Reasonable))
			})
	}

	fn super_account_id(who: &AccountId) -> Option<AccountId> {
		crate::Identity::super_of(who).map(|parent| parent.0)
	}
}

pub struct AllianceProposalProvider;
impl ProposalProvider<AccountId, Hash, RuntimeCall> for AllianceProposalProvider {
	fn propose_proposal(
		who: AccountId,
		threshold: u32,
		proposal: Box<RuntimeCall>,
		length_bound: u32,
	) -> Result<(u32, u32), DispatchError> {
		AllianceMotion::do_propose_proposed(who, threshold, proposal, length_bound)
	}

	fn vote_proposal(
		who: AccountId,
		proposal: Hash,
		index: ProposalIndex,
		approve: bool,
	) -> Result<bool, DispatchError> {
		AllianceMotion::do_vote(who, proposal, index, approve)
	}

	fn close_proposal(
		proposal_hash: Hash,
		proposal_index: ProposalIndex,
		proposal_weight_bound: Weight,
		length_bound: u32,
	) -> DispatchResultWithPostInfo {
		AllianceMotion::do_close(proposal_hash, proposal_index, proposal_weight_bound, length_bound)
	}

	fn proposal_of(proposal_hash: Hash) -> Option<RuntimeCall> {
<<<<<<< HEAD
		AllianceMotion::proposal_of(&proposal_hash)
=======
		pallet_collective::ProposalOf::<Runtime, AllianceCollective>::get(proposal_hash)
>>>>>>> a71f018c
	}
}

#[cfg(test)]
mod multiplier_tests {
	use frame_support::{
		dispatch::DispatchClass,
		weights::{Weight, WeightToFee},
	};
	use pallet_transaction_payment::{Multiplier, TargetedFeeAdjustment};
	use sp_runtime::{
		assert_eq_error_rate,
		traits::{Convert, One, Zero},
		BuildStorage, FixedPointNumber,
	};

	use crate::{
		constants::{currency::*, time::*},
		AdjustmentVariable, MaximumMultiplier, MinimumMultiplier, Runtime,
		RuntimeBlockWeights as BlockWeights, System, TargetBlockFullness, TransactionPayment,
	};

	fn max_normal() -> Weight {
		BlockWeights::get()
			.get(DispatchClass::Normal)
			.max_total
			.unwrap_or_else(|| BlockWeights::get().max_block)
	}

	fn min_multiplier() -> Multiplier {
		MinimumMultiplier::get()
	}

	fn target() -> Weight {
		TargetBlockFullness::get() * max_normal()
	}

	// update based on runtime impl.
	fn runtime_multiplier_update(fm: Multiplier) -> Multiplier {
		TargetedFeeAdjustment::<
			Runtime,
			TargetBlockFullness,
			AdjustmentVariable,
			MinimumMultiplier,
			MaximumMultiplier,
		>::convert(fm)
	}

	// update based on reference impl.
	fn truth_value_update(block_weight: Weight, previous: Multiplier) -> Multiplier {
		let accuracy = Multiplier::accuracy() as f64;
		let previous_float = previous.into_inner() as f64 / accuracy;
		// bump if it is zero.
		let previous_float = previous_float.max(min_multiplier().into_inner() as f64 / accuracy);

		let max_normal = max_normal();
		let target_weight = target();
		let normalized_weight_dimensions = (
			block_weight.ref_time() as f64 / max_normal.ref_time() as f64,
			block_weight.proof_size() as f64 / max_normal.proof_size() as f64,
		);

		let (normal, max, target) =
			if normalized_weight_dimensions.0 < normalized_weight_dimensions.1 {
				(block_weight.proof_size(), max_normal.proof_size(), target_weight.proof_size())
			} else {
				(block_weight.ref_time(), max_normal.ref_time(), target_weight.ref_time())
			};

		// maximum tx weight
		let m = max as f64;
		// block weight always truncated to max weight
		let block_weight = (normal as f64).min(m);
		let v: f64 = AdjustmentVariable::get().to_float();

		// Ideal saturation in terms of weight
		let ss = target as f64;
		// Current saturation in terms of weight
		let s = block_weight;

		let t1 = v * (s / m - ss / m);
		let t2 = v.powi(2) * (s / m - ss / m).powi(2) / 2.0;
		let next_float = previous_float * (1.0 + t1 + t2);
		Multiplier::from_float(next_float)
	}

	fn run_with_system_weight<F>(w: Weight, assertions: F)
	where
		F: Fn() -> (),
	{
		let mut t: sp_io::TestExternalities = frame_system::GenesisConfig::<Runtime>::default()
			.build_storage()
			.unwrap()
			.into();
		t.execute_with(|| {
			System::set_block_consumed_resources(w, 0);
			assertions()
		});
	}

	#[test]
	fn truth_value_update_poc_works() {
		let fm = Multiplier::saturating_from_rational(1, 2);
		let test_set = vec![
			(Weight::zero(), fm),
			(Weight::from_parts(100, 0), fm),
			(Weight::from_parts(1000, 0), fm),
			(target(), fm),
			(max_normal() / 2, fm),
			(max_normal(), fm),
		];
		test_set.into_iter().for_each(|(w, fm)| {
			run_with_system_weight(w, || {
				assert_eq_error_rate!(
					truth_value_update(w, fm),
					runtime_multiplier_update(fm),
					// Error is only 1 in 100^18
					Multiplier::from_inner(100),
				);
			})
		})
	}

	#[test]
	fn multiplier_can_grow_from_zero() {
		// if the min is too small, then this will not change, and we are doomed forever.
		// the block ref time is 1/100th bigger than target.
		run_with_system_weight(target().set_ref_time(target().ref_time() * 101 / 100), || {
			let next = runtime_multiplier_update(min_multiplier());
			assert!(next > min_multiplier(), "{:?} !> {:?}", next, min_multiplier());
		});

		// the block proof size is 1/100th bigger than target.
		run_with_system_weight(target().set_proof_size((target().proof_size() / 100) * 101), || {
			let next = runtime_multiplier_update(min_multiplier());
			assert!(next > min_multiplier(), "{:?} !> {:?}", next, min_multiplier());
		})
	}

	#[test]
	fn multiplier_cannot_go_below_limit() {
		// will not go any further below even if block is empty.
		run_with_system_weight(Weight::zero(), || {
			let next = runtime_multiplier_update(min_multiplier());
			assert_eq!(next, min_multiplier());
		})
	}

	#[test]
	fn time_to_reach_zero() {
		// blocks per 24h in substrate-node: 28,800 (k)
		// s* = 0.1875
		// The bound from the research in an empty chain is:
		// v <~ (p / k(0 - s*))
		// p > v * k * -0.1875
		// to get p == -1 we'd need
		// -1 > 0.00001 * k * -0.1875
		// 1 < 0.00001 * k * 0.1875
		// 10^9 / 1875 < k
		// k > 533_333 ~ 18,5 days.
		run_with_system_weight(Weight::zero(), || {
			// start from 1, the default.
			let mut fm = Multiplier::one();
			let mut iterations: u64 = 0;
			loop {
				let next = runtime_multiplier_update(fm);
				fm = next;
				if fm == min_multiplier() {
					break;
				}
				iterations += 1;
			}
			assert!(iterations > 533_333);
		})
	}

	#[test]
	fn min_change_per_day() {
		run_with_system_weight(max_normal(), || {
			let mut fm = Multiplier::one();
			// See the example in the doc of `TargetedFeeAdjustment`. are at least 0.234, hence
			// `fm > 1.234`.
			for _ in 0..DAYS {
				let next = runtime_multiplier_update(fm);
				fm = next;
			}
			assert!(fm > Multiplier::saturating_from_rational(1234, 1000));
		})
	}

	#[test]
	#[ignore]
	fn congested_chain_simulation() {
		// `cargo test congested_chain_simulation -- --nocapture` to get some insight.

		// almost full. The entire quota of normal transactions is taken.
		let block_weight = BlockWeights::get().get(DispatchClass::Normal).max_total.unwrap() -
			Weight::from_parts(100, 0);

		// Default substrate weight.
		let tx_weight = frame_support::weights::constants::ExtrinsicBaseWeight::get();

		run_with_system_weight(block_weight, || {
			// initial value configured on module
			let mut fm = Multiplier::one();
			assert_eq!(fm, TransactionPayment::next_fee_multiplier());

			let mut iterations: u64 = 0;
			loop {
				let next = runtime_multiplier_update(fm);
				// if no change, panic. This should never happen in this case.
				if fm == next {
					panic!("The fee should ever increase");
				}
				fm = next;
				iterations += 1;
				let fee =
					<Runtime as pallet_transaction_payment::Config>::WeightToFee::weight_to_fee(
						&tx_weight,
					);
				let adjusted_fee = fm.saturating_mul_acc_int(fee);
				println!(
					"iteration {}, new fm = {:?}. Fee at this point is: {} units / {} millicents, \
					{} cents, {} dollars",
					iterations,
					fm,
					adjusted_fee,
					adjusted_fee / MILLICENTS,
					adjusted_fee / CENTS,
					adjusted_fee / DOLLARS,
				);
			}
		});
	}

	#[test]
	fn stateless_weight_mul() {
		let fm = Multiplier::saturating_from_rational(1, 2);
		run_with_system_weight(target() / 4, || {
			let next = runtime_multiplier_update(fm);
			assert_eq_error_rate!(
				next,
				truth_value_update(target() / 4, fm),
				Multiplier::from_inner(100),
			);

			// Light block. Multiplier is reduced a little.
			assert!(next < fm);
		});

		run_with_system_weight(target() / 2, || {
			let next = runtime_multiplier_update(fm);
			assert_eq_error_rate!(
				next,
				truth_value_update(target() / 2, fm),
				Multiplier::from_inner(100),
			);
			// Light block. Multiplier is reduced a little.
			assert!(next < fm);
		});
		run_with_system_weight(target(), || {
			let next = runtime_multiplier_update(fm);
			assert_eq_error_rate!(
				next,
				truth_value_update(target(), fm),
				Multiplier::from_inner(100),
			);
			// ideal. No changes.
			assert_eq!(next, fm)
		});
		run_with_system_weight(target() * 2, || {
			// More than ideal. Fee is increased.
			let next = runtime_multiplier_update(fm);
			assert_eq_error_rate!(
				next,
				truth_value_update(target() * 2, fm),
				Multiplier::from_inner(100),
			);

			// Heavy block. Fee is increased a little.
			assert!(next > fm);
		});
	}

	#[test]
	fn weight_mul_grow_on_big_block() {
		run_with_system_weight(target() * 2, || {
			let mut original = Multiplier::zero();
			let mut next = Multiplier::default();

			(0..1_000).for_each(|_| {
				next = runtime_multiplier_update(original);
				assert_eq_error_rate!(
					next,
					truth_value_update(target() * 2, original),
					Multiplier::from_inner(100),
				);
				// must always increase
				assert!(next > original, "{:?} !>= {:?}", next, original);
				original = next;
			});
		});
	}

	#[test]
	fn weight_mul_decrease_on_small_block() {
		run_with_system_weight(target() / 2, || {
			let mut original = Multiplier::saturating_from_rational(1, 2);
			let mut next;

			for _ in 0..100 {
				// decreases
				next = runtime_multiplier_update(original);
				assert!(next < original, "{:?} !<= {:?}", next, original);
				original = next;
			}
		})
	}

	#[test]
	fn weight_to_fee_should_not_overflow_on_large_weights() {
		let kb_time = Weight::from_parts(1024, 0);
		let kb_size = Weight::from_parts(0, 1024);
		let mb_time = 1024u64 * kb_time;
		let max_fm = Multiplier::saturating_from_integer(i128::MAX);

		// check that for all values it can compute, correctly.
		vec![
			Weight::zero(),
			// testcases ignoring proof size part of the weight.
			Weight::from_parts(1, 0),
			Weight::from_parts(10, 0),
			Weight::from_parts(1000, 0),
			kb_time,
			10u64 * kb_time,
			100u64 * kb_time,
			mb_time,
			10u64 * mb_time,
			Weight::from_parts(2147483647, 0),
			Weight::from_parts(4294967295, 0),
			// testcases ignoring ref time part of the weight.
			Weight::from_parts(0, 100000000000),
			1000000u64 * kb_size,
			1000000000u64 * kb_size,
			Weight::from_parts(0, 18014398509481983),
			Weight::from_parts(0, 9223372036854775807),
			// test cases with both parts of the weight.
			BlockWeights::get().max_block / 1024,
			BlockWeights::get().max_block / 2,
			BlockWeights::get().max_block,
			Weight::MAX / 2,
			Weight::MAX,
		]
		.into_iter()
		.for_each(|i| {
			run_with_system_weight(i, || {
				let next = runtime_multiplier_update(Multiplier::one());
				let truth = truth_value_update(i, Multiplier::one());
				assert_eq_error_rate!(truth, next, Multiplier::from_inner(50_000_000));
			});
		});

		// Some values that are all above the target and will cause an increase.
		let t = target();
		vec![
			t + Weight::from_parts(100, 0),
			t + Weight::from_parts(0, t.proof_size() * 2),
			t * 2,
			t * 4,
		]
		.into_iter()
		.for_each(|i| {
			run_with_system_weight(i, || {
				let fm = runtime_multiplier_update(max_fm);
				// won't grow. The convert saturates everything.
				assert_eq!(fm, max_fm);
			})
		});
	}
}<|MERGE_RESOLUTION|>--- conflicted
+++ resolved
@@ -107,11 +107,7 @@
 	}
 
 	fn proposal_of(proposal_hash: Hash) -> Option<RuntimeCall> {
-<<<<<<< HEAD
 		AllianceMotion::proposal_of(&proposal_hash)
-=======
-		pallet_collective::ProposalOf::<Runtime, AllianceCollective>::get(proposal_hash)
->>>>>>> a71f018c
 	}
 }
 
