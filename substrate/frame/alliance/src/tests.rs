--- conflicted
+++ resolved
@@ -191,8 +191,7 @@
 			Box::new(proposal.clone()),
 			proposal_len
 		));
-<<<<<<< HEAD
-		assert_eq!(*AllianceMotion::proposals(), vec![hash]);
+		assert!(pallet_collective::Voting::<Test, Instance1>::contains_key(hash));
 		assert_eq!(AllianceMotion::proposal_of(&hash), Some(proposal));
 		System::assert_has_event(mock::RuntimeEvent::AllianceMotion(
 			AllianceMotionEvent::Proposed {
@@ -202,23 +201,6 @@
 				threshold: 3,
 			},
 		));
-=======
-		assert_eq!(*pallet_collective::Proposals::<Test, Instance1>::get(), vec![hash]);
-		assert_eq!(pallet_collective::ProposalOf::<Test, Instance1>::get(&hash), Some(proposal));
-		assert_eq!(
-			System::events(),
-			vec![EventRecord {
-				phase: Phase::Initialization,
-				event: mock::RuntimeEvent::AllianceMotion(AllianceMotionEvent::Proposed {
-					account: 1,
-					proposal_index: 0,
-					proposal_hash: hash,
-					threshold: 3,
-				}),
-				topics: vec![],
-			}]
-		);
->>>>>>> a71f018c
 	});
 }
 
