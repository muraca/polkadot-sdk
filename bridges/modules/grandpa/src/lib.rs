--- conflicted
+++ resolved
@@ -788,18 +788,9 @@
 	pub fn synced_headers_grandpa_info() -> Vec<StoredHeaderGrandpaInfo<BridgedHeader<T, I>>> {
 		frame_system::Pallet::<T>::read_events_no_consensus()
 			.filter_map(|event| {
-<<<<<<< HEAD
-				if let Event::<T, I>::UpdatedBestFinalizedHeader { grandpa_info, .. } =
-					event.event.try_into().ok()?
-				{
-					return Some(grandpa_info);
-				}
-				None
-=======
 				let Event::<T, I>::UpdatedBestFinalizedHeader { grandpa_info, .. } =
 					event.event.try_into().ok()?;
 				Some(grandpa_info)
->>>>>>> 6b980646
 			})
 			.collect()
 	}
