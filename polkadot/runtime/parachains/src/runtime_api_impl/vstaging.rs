--- conflicted
+++ resolved
@@ -16,42 +16,9 @@
 
 //! Put implementations of functions from staging APIs here.
 
-<<<<<<< HEAD
-use crate::{configuration, initializer, scheduler, shared};
-use primitives::{
-	vstaging::{ApprovalVotingParams, NodeFeatures},
-	CoreIndex, Id as ParaId, ValidatorIndex,
-};
-use sp_std::{
-	collections::{btree_map::BTreeMap, vec_deque::VecDeque},
-	prelude::Vec,
-};
-
-/// Implementation for `DisabledValidators`
-// CAVEAT: this should only be called on the node side
-// as it might produce incorrect results on session boundaries
-pub fn disabled_validators<T>() -> Vec<ValidatorIndex>
-where
-	T: shared::Config,
-{
-	shared::Pallet::<T>::disabled_validators()
-}
-
-/// Returns the current state of the node features.
-pub fn node_features<T: initializer::Config>() -> NodeFeatures {
-	configuration::ActiveConfig::<T>::get().node_features
-}
-
-/// Approval voting subsystem configuration parameters
-pub fn approval_voting_params<T: initializer::Config>() -> ApprovalVotingParams {
-	let config = configuration::ActiveConfig::<T>::get();
-	config.approval_voting_params
-}
-=======
 use crate::scheduler;
 use primitives::{CoreIndex, Id as ParaId};
 use sp_std::collections::{btree_map::BTreeMap, vec_deque::VecDeque};
->>>>>>> 9d626189
 
 /// Returns the claimqueue from the scheduler
 pub fn claim_queue<T: scheduler::Config>() -> BTreeMap<CoreIndex, VecDeque<ParaId>> {
