--- conflicted
+++ resolved
@@ -2107,27 +2107,9 @@
 					return T::DbWeight::get().reads_writes(3, 1 + 3)
 				};
 
-<<<<<<< HEAD
-				let log = ConsensusLog::ParaUpgradeCode(id, new_code_hash);
-				frame_system::Pallet::<T>::deposit_log(log.into());
-
-				// `now` is only used for registering pruning as part of `fn note_past_code`
-				let now = frame_system::Pallet::<T>::block_number();
-
-				let weight = if let Some(prior_code_hash) = maybe_prior_code_hash {
-					Self::note_past_code(id, expected_at, now, prior_code_hash)
-				} else {
-					log::error!(target: LOG_TARGET, "Missing prior code hash for para {:?}", &id);
-					Weight::zero()
-				};
-
-				// add 1 to writes due to heads update.
-				weight + T::DbWeight::get().reads_writes(3, 1 + 3)
-=======
 				let weight = Self::set_current_code(id, new_code_hash, expected_at);
 
 				weight + T::DbWeight::get().reads_writes(3, 3)
->>>>>>> 9d626189
 			} else {
 				T::DbWeight::get().reads_writes(1, 1 + 0)
 			}
